--- conflicted
+++ resolved
@@ -13,19 +13,8 @@
                 </a>
                 <button class="select">
                     <div class="select-selection">חיי שרה</div>
-<<<<<<< HEAD
-                    <ol class="select-options" ng-click="goToParsha()">
-                        <li class="select-options-option">בראשית</li>
-                        <li class="select-options-option">נח</li>
-                        <li class="select-options-option">לך לך</li>
-                        <li class="select-options-option">וירא</li>
-                        <li class="select-options-option">חיי שרה</li>
-                        <li class="select-options-option">תולדות</li>
-                        <li class="select-options-option">ויצא</li>
-=======
                     <ol class="select-options">
                         <li class="select-options-option" ng-repeat="parsha in parshiyot">{{parsha.he}}</li>
->>>>>>> be051933
                     </ol>
                 </button>
                 <div class="toolbar-annotations-toggle">
