<<<<<<< HEAD
!function(e){var l={};function t(u){if(l[u])return l[u].exports;var r=l[u]={i:u,l:!1,exports:{}};return e[u].call(r.exports,r,r.exports,t),r.l=!0,r.exports}t.m=e,t.c=l,t.d=function(e,l,u){t.o(e,l)||Object.defineProperty(e,l,{configurable:!1,enumerable:!0,get:u})},t.r=function(e){Object.defineProperty(e,"__esModule",{value:!0})},t.n=function(e){var l=e&&e.__esModule?function(){return e.default}:function(){return e};return t.d(l,"a",l),l},t.o=function(e,l){return Object.prototype.hasOwnProperty.call(e,l)},t.p="",t(t.s=2)}([function(e,l){e.exports=(({text:e,annotated:l})=>l?(e=>e.replace("#(פ)","").split(" ").map(e=>{const l=e.split("#");return l.length<=1?l[0]:l[1].slice(1,-1)}).join(" "))(e):(e=>e.replace(/־/g," ").replace("#(פ)","").split(" ").map(e=>e.split("#")[0]).join(" ").replace(/[^א-ת\s]/g,""))(e))},function(e,l){const t=[{glyph:"א",value:1},{glyph:"ב",value:2},{glyph:"ג",value:3},{glyph:"ד",value:4},{glyph:"ה",value:5},{glyph:"ו",value:6},{glyph:"ז",value:7},{glyph:"ח",value:8},{glyph:"ט",value:9},{glyph:"י",value:10},{glyph:"כ",value:20},{glyph:"ל",value:30},{glyph:"מ",value:40},{glyph:"נ",value:50},{glyph:"ס",value:60},{glyph:"ע",value:70},{glyph:"פ",value:80},{glyph:"צ",value:90},{glyph:"ק",value:100},{glyph:"ר",value:200},{glyph:"ש",value:300},{glyph:"ת",value:400}].reverse(),u=e=>{if(e<=0)return"";if(15===e)return"טו";if(16===e)return"טז";let l=0;for(;e<t[l].value;)++l;const r=t[l];return`${r.glyph}${u(e-r.value)}`};e.exports=u},function(e,l,t){const u=t(1),r=t(0);window.TikkunApp=window.TikkunApp||{textFilter:r,hebrewNumeralFromInteger:u}}]);
=======
/******/ (function(modules) { // webpackBootstrap
/******/ 	// The module cache
/******/ 	var installedModules = {};
/******/
/******/ 	// The require function
/******/ 	function __webpack_require__(moduleId) {
/******/
/******/ 		// Check if module is in cache
/******/ 		if(installedModules[moduleId]) {
/******/ 			return installedModules[moduleId].exports;
/******/ 		}
/******/ 		// Create a new module (and put it into the cache)
/******/ 		var module = installedModules[moduleId] = {
/******/ 			i: moduleId,
/******/ 			l: false,
/******/ 			exports: {}
/******/ 		};
/******/
/******/ 		// Execute the module function
/******/ 		modules[moduleId].call(module.exports, module, module.exports, __webpack_require__);
/******/
/******/ 		// Flag the module as loaded
/******/ 		module.l = true;
/******/
/******/ 		// Return the exports of the module
/******/ 		return module.exports;
/******/ 	}
/******/
/******/
/******/ 	// expose the modules object (__webpack_modules__)
/******/ 	__webpack_require__.m = modules;
/******/
/******/ 	// expose the module cache
/******/ 	__webpack_require__.c = installedModules;
/******/
/******/ 	// define getter function for harmony exports
/******/ 	__webpack_require__.d = function(exports, name, getter) {
/******/ 		if(!__webpack_require__.o(exports, name)) {
/******/ 			Object.defineProperty(exports, name, {
/******/ 				configurable: false,
/******/ 				enumerable: true,
/******/ 				get: getter
/******/ 			});
/******/ 		}
/******/ 	};
/******/
/******/ 	// getDefaultExport function for compatibility with non-harmony modules
/******/ 	__webpack_require__.n = function(module) {
/******/ 		var getter = module && module.__esModule ?
/******/ 			function getDefault() { return module['default']; } :
/******/ 			function getModuleExports() { return module; };
/******/ 		__webpack_require__.d(getter, 'a', getter);
/******/ 		return getter;
/******/ 	};
/******/
/******/ 	// Object.prototype.hasOwnProperty.call
/******/ 	__webpack_require__.o = function(object, property) { return Object.prototype.hasOwnProperty.call(object, property); };
/******/
/******/ 	// __webpack_public_path__
/******/ 	__webpack_require__.p = "";
/******/
/******/ 	// Load entry module and return exports
/******/ 	return __webpack_require__(__webpack_require__.s = 1);
/******/ })
/************************************************************************/
/******/ ([
/* 0 */
/***/ (function(module, exports) {

const letters = [
    {glyph: 'א', value: 1},
    {glyph: 'ב', value: 2},
    {glyph: 'ג', value: 3},
    {glyph: 'ד', value: 4},
    {glyph: 'ה', value: 5},
    {glyph: 'ו', value: 6},
    {glyph: 'ז', value: 7},
    {glyph: 'ח', value: 8},
    {glyph: 'ט', value: 9},
    {glyph: 'י', value: 10},
    {glyph: 'כ', value: 20},
    {glyph: 'ל', value: 30},
    {glyph: 'מ', value: 40},
    {glyph: 'נ', value: 50},
    {glyph: 'ס', value: 60},
    {glyph: 'ע', value: 70},
    {glyph: 'פ', value: 80},
    {glyph: 'צ', value: 90},
    {glyph: 'ק', value: 100},
    {glyph: 'ר', value: 200},
    {glyph: 'ש', value: 300},
    {glyph: 'ת', value: 400}
]
  .reverse()

const hebrewNumeral = (n) => {
  if (n <= 0) return ''
  if (n === 15) return 'טו'
  if (n === 16) return 'טז'

  let i = 0
  while (n < letters[i].value) {
    ++i
  }

  const letter = letters[i]

  return `${letter.glyph}${hebrewNumeral(n - letter.value)}`
}

module.exports = hebrewNumeral


/***/ }),
/* 1 */
/***/ (function(module, exports, __webpack_require__) {

const hebrewNumeralFromInteger = __webpack_require__(0)
const textFilter = __webpack_require__(2)
const displayRange = __webpack_require__(3)

window.TikkunApp = window.TikkunApp || {textFilter, hebrewNumeralFromInteger, displayRange}


/***/ }),
/* 2 */
/***/ (function(module, exports) {

const ketiv = (text) => text
  .replace('#(פ)', '')
  .split(' ')
  .map((word) => {
    const parts = word.split('#')

    if (parts.length <= 1) {
      return parts[0]
    }

    return parts[1].slice(1, -1)
  })
  .join(' ')

const kri = (text) => text
  .replace(/־/g, ' ')
  .replace('#(פ)', '')
  .split(' ')
  .map((word) => {
    const parts = word.split('#')

    return parts[0]
  })
  .join(' ')
  .replace(/[^א-ת\s]/g, '')

module.exports = ({text, annotated}) => annotated ? ketiv(text) : kri(text)


/***/ }),
/* 3 */
/***/ (function(module, exports, __webpack_require__) {

const hebrewNumeralFromInteger = __webpack_require__(0)

var asRange = (strings) => {
  if (!strings.length) {
    return ''
  }

  if (strings.length === 1) {
    return strings[0]
  }

  return [strings[0], strings[strings.length - 1]].join('-')
}

const aliyotStrings = [
  "ראשון",
  "שני",
  "שלישי",
  "רביעי",
  "חמישי",
  "ששי",
  "שביעי",
  "מפטיר"
]

var aliyotNames = (aliyot) => aliyot
  .filter((aliyah) => aliyah > 0 && aliyah <= aliyotStrings.length)
  .map((aliyah) => aliyotStrings[aliyah - 1])

const asVersesRange = (verses) => asRange(verses.map((verse) => {
  const components = []

  if (verse.verse === 1) {
    components.push(verse.chapter)
  }

  components.push(verse.verse)

  return components
    .map((num) => hebrewNumeralFromInteger(num))
    .join(':')
}))

const asAliyotRange = (aliyot) => {
  if (!aliyot.length) {
    return ''
  }

  const aliyotByName = aliyotNames(aliyot)

  return aliyotByName[0] + (aliyotByName[1] ? ` [${aliyotByName[1]}]` : '')
}


/***/ })
/******/ ]);
>>>>>>> 45376917
<|MERGE_RESOLUTION|>--- conflicted
+++ resolved
@@ -1,6 +1,3 @@
-<<<<<<< HEAD
-!function(e){var l={};function t(u){if(l[u])return l[u].exports;var r=l[u]={i:u,l:!1,exports:{}};return e[u].call(r.exports,r,r.exports,t),r.l=!0,r.exports}t.m=e,t.c=l,t.d=function(e,l,u){t.o(e,l)||Object.defineProperty(e,l,{configurable:!1,enumerable:!0,get:u})},t.r=function(e){Object.defineProperty(e,"__esModule",{value:!0})},t.n=function(e){var l=e&&e.__esModule?function(){return e.default}:function(){return e};return t.d(l,"a",l),l},t.o=function(e,l){return Object.prototype.hasOwnProperty.call(e,l)},t.p="",t(t.s=2)}([function(e,l){e.exports=(({text:e,annotated:l})=>l?(e=>e.replace("#(פ)","").split(" ").map(e=>{const l=e.split("#");return l.length<=1?l[0]:l[1].slice(1,-1)}).join(" "))(e):(e=>e.replace(/־/g," ").replace("#(פ)","").split(" ").map(e=>e.split("#")[0]).join(" ").replace(/[^א-ת\s]/g,""))(e))},function(e,l){const t=[{glyph:"א",value:1},{glyph:"ב",value:2},{glyph:"ג",value:3},{glyph:"ד",value:4},{glyph:"ה",value:5},{glyph:"ו",value:6},{glyph:"ז",value:7},{glyph:"ח",value:8},{glyph:"ט",value:9},{glyph:"י",value:10},{glyph:"כ",value:20},{glyph:"ל",value:30},{glyph:"מ",value:40},{glyph:"נ",value:50},{glyph:"ס",value:60},{glyph:"ע",value:70},{glyph:"פ",value:80},{glyph:"צ",value:90},{glyph:"ק",value:100},{glyph:"ר",value:200},{glyph:"ש",value:300},{glyph:"ת",value:400}].reverse(),u=e=>{if(e<=0)return"";if(15===e)return"טו";if(16===e)return"טז";let l=0;for(;e<t[l].value;)++l;const r=t[l];return`${r.glyph}${u(e-r.value)}`};e.exports=u},function(e,l,t){const u=t(1),r=t(0);window.TikkunApp=window.TikkunApp||{textFilter:r,hebrewNumeralFromInteger:u}}]);
-=======
 /******/ (function(modules) { // webpackBootstrap
 /******/ 	// The module cache
 /******/ 	var installedModules = {};
@@ -47,6 +44,11 @@
 /******/ 		}
 /******/ 	};
 /******/
+/******/ 	// define __esModule on exports
+/******/ 	__webpack_require__.r = function(exports) {
+/******/ 		Object.defineProperty(exports, '__esModule', { value: true });
+/******/ 	};
+/******/
 /******/ 	// getDefaultExport function for compatibility with non-harmony modules
 /******/ 	__webpack_require__.n = function(module) {
 /******/ 		var getter = module && module.__esModule ?
@@ -62,160 +64,55 @@
 /******/ 	// __webpack_public_path__
 /******/ 	__webpack_require__.p = "";
 /******/
+/******/
 /******/ 	// Load entry module and return exports
-/******/ 	return __webpack_require__(__webpack_require__.s = 1);
+/******/ 	return __webpack_require__(__webpack_require__.s = "./src/index.js");
 /******/ })
 /************************************************************************/
-/******/ ([
-/* 0 */
+/******/ ({
+
+/***/ "./src/display-range.js":
+/*!******************************!*\
+  !*** ./src/display-range.js ***!
+  \******************************/
+/*! no static exports found */
+/***/ (function(module, exports, __webpack_require__) {
+
+eval("const hebrewNumeralFromInteger = __webpack_require__(/*! ./hebrew-numeral */ \"./src/hebrew-numeral.js\")\n\nvar asRange = (strings) => {\n  if (!strings.length) {\n    return ''\n  }\n\n  if (strings.length === 1) {\n    return strings[0]\n  }\n\n  return [strings[0], strings[strings.length - 1]].join('-')\n}\n\nconst aliyotStrings = [\n  \"ראשון\",\n  \"שני\",\n  \"שלישי\",\n  \"רביעי\",\n  \"חמישי\",\n  \"ששי\",\n  \"שביעי\",\n  \"מפטיר\"\n]\n\nvar aliyotNames = (aliyot) => aliyot\n  .filter((aliyah) => aliyah > 0 && aliyah <= aliyotStrings.length)\n  .map((aliyah) => aliyotStrings[aliyah - 1])\n\nconst asVersesRange = (verses) => asRange(verses.map((verse) => {\n  const components = []\n\n  if (verse.verse === 1) {\n    components.push(verse.chapter)\n  }\n\n  components.push(verse.verse)\n\n  return components\n    .map((num) => hebrewNumeralFromInteger(num))\n    .join(':')\n}))\n\nconst asAliyotRange = (aliyot) => {\n  if (!aliyot.length) {\n    return ''\n  }\n\n  const aliyotByName = aliyotNames(aliyot)\n\n  return aliyotByName[0] + (aliyotByName[1] ? ` [${aliyotByName[1]}]` : '')\n}\n\n\n//# sourceURL=webpack:///./src/display-range.js?");
+
+/***/ }),
+
+/***/ "./src/hebrew-numeral.js":
+/*!*******************************!*\
+  !*** ./src/hebrew-numeral.js ***!
+  \*******************************/
+/*! no static exports found */
 /***/ (function(module, exports) {
 
-const letters = [
-    {glyph: 'א', value: 1},
-    {glyph: 'ב', value: 2},
-    {glyph: 'ג', value: 3},
-    {glyph: 'ד', value: 4},
-    {glyph: 'ה', value: 5},
-    {glyph: 'ו', value: 6},
-    {glyph: 'ז', value: 7},
-    {glyph: 'ח', value: 8},
-    {glyph: 'ט', value: 9},
-    {glyph: 'י', value: 10},
-    {glyph: 'כ', value: 20},
-    {glyph: 'ל', value: 30},
-    {glyph: 'מ', value: 40},
-    {glyph: 'נ', value: 50},
-    {glyph: 'ס', value: 60},
-    {glyph: 'ע', value: 70},
-    {glyph: 'פ', value: 80},
-    {glyph: 'צ', value: 90},
-    {glyph: 'ק', value: 100},
-    {glyph: 'ר', value: 200},
-    {glyph: 'ש', value: 300},
-    {glyph: 'ת', value: 400}
-]
-  .reverse()
-
-const hebrewNumeral = (n) => {
-  if (n <= 0) return ''
-  if (n === 15) return 'טו'
-  if (n === 16) return 'טז'
-
-  let i = 0
-  while (n < letters[i].value) {
-    ++i
-  }
-
-  const letter = letters[i]
-
-  return `${letter.glyph}${hebrewNumeral(n - letter.value)}`
-}
-
-module.exports = hebrewNumeral
-
+eval("const letters = [\n    {glyph: 'א', value: 1},\n    {glyph: 'ב', value: 2},\n    {glyph: 'ג', value: 3},\n    {glyph: 'ד', value: 4},\n    {glyph: 'ה', value: 5},\n    {glyph: 'ו', value: 6},\n    {glyph: 'ז', value: 7},\n    {glyph: 'ח', value: 8},\n    {glyph: 'ט', value: 9},\n    {glyph: 'י', value: 10},\n    {glyph: 'כ', value: 20},\n    {glyph: 'ל', value: 30},\n    {glyph: 'מ', value: 40},\n    {glyph: 'נ', value: 50},\n    {glyph: 'ס', value: 60},\n    {glyph: 'ע', value: 70},\n    {glyph: 'פ', value: 80},\n    {glyph: 'צ', value: 90},\n    {glyph: 'ק', value: 100},\n    {glyph: 'ר', value: 200},\n    {glyph: 'ש', value: 300},\n    {glyph: 'ת', value: 400}\n]\n  .reverse()\n\nconst hebrewNumeral = (n) => {\n  if (n <= 0) return ''\n  if (n === 15) return 'טו'\n  if (n === 16) return 'טז'\n\n  let i = 0\n  while (n < letters[i].value) {\n    ++i\n  }\n\n  const letter = letters[i]\n\n  return `${letter.glyph}${hebrewNumeral(n - letter.value)}`\n}\n\nmodule.exports = hebrewNumeral\n\n\n//# sourceURL=webpack:///./src/hebrew-numeral.js?");
 
 /***/ }),
-/* 1 */
+
+/***/ "./src/index.js":
+/*!**********************!*\
+  !*** ./src/index.js ***!
+  \**********************/
+/*! no static exports found */
 /***/ (function(module, exports, __webpack_require__) {
 
-const hebrewNumeralFromInteger = __webpack_require__(0)
-const textFilter = __webpack_require__(2)
-const displayRange = __webpack_require__(3)
-
-window.TikkunApp = window.TikkunApp || {textFilter, hebrewNumeralFromInteger, displayRange}
-
+eval("const hebrewNumeralFromInteger = __webpack_require__(/*! ./hebrew-numeral */ \"./src/hebrew-numeral.js\")\nconst textFilter = __webpack_require__(/*! ./text-filter */ \"./src/text-filter.js\")\nconst displayRange = __webpack_require__(/*! ./display-range */ \"./src/display-range.js\")\n\nwindow.TikkunApp = window.TikkunApp || {textFilter, hebrewNumeralFromInteger, displayRange}\n\n\n//# sourceURL=webpack:///./src/index.js?");
 
 /***/ }),
-/* 2 */
+
+/***/ "./src/text-filter.js":
+/*!****************************!*\
+  !*** ./src/text-filter.js ***!
+  \****************************/
+/*! no static exports found */
 /***/ (function(module, exports) {
 
-const ketiv = (text) => text
-  .replace('#(פ)', '')
-  .split(' ')
-  .map((word) => {
-    const parts = word.split('#')
-
-    if (parts.length <= 1) {
-      return parts[0]
-    }
-
-    return parts[1].slice(1, -1)
-  })
-  .join(' ')
-
-const kri = (text) => text
-  .replace(/־/g, ' ')
-  .replace('#(פ)', '')
-  .split(' ')
-  .map((word) => {
-    const parts = word.split('#')
-
-    return parts[0]
-  })
-  .join(' ')
-  .replace(/[^א-ת\s]/g, '')
-
-module.exports = ({text, annotated}) => annotated ? ketiv(text) : kri(text)
-
-
-/***/ }),
-/* 3 */
-/***/ (function(module, exports, __webpack_require__) {
-
-const hebrewNumeralFromInteger = __webpack_require__(0)
-
-var asRange = (strings) => {
-  if (!strings.length) {
-    return ''
-  }
-
-  if (strings.length === 1) {
-    return strings[0]
-  }
-
-  return [strings[0], strings[strings.length - 1]].join('-')
-}
-
-const aliyotStrings = [
-  "ראשון",
-  "שני",
-  "שלישי",
-  "רביעי",
-  "חמישי",
-  "ששי",
-  "שביעי",
-  "מפטיר"
-]
-
-var aliyotNames = (aliyot) => aliyot
-  .filter((aliyah) => aliyah > 0 && aliyah <= aliyotStrings.length)
-  .map((aliyah) => aliyotStrings[aliyah - 1])
-
-const asVersesRange = (verses) => asRange(verses.map((verse) => {
-  const components = []
-
-  if (verse.verse === 1) {
-    components.push(verse.chapter)
-  }
-
-  components.push(verse.verse)
-
-  return components
-    .map((num) => hebrewNumeralFromInteger(num))
-    .join(':')
-}))
-
-const asAliyotRange = (aliyot) => {
-  if (!aliyot.length) {
-    return ''
-  }
-
-  const aliyotByName = aliyotNames(aliyot)
-
-  return aliyotByName[0] + (aliyotByName[1] ? ` [${aliyotByName[1]}]` : '')
-}
-
+eval("const ketiv = (text) => text\n  .replace('#(פ)', '')\n  .split(' ')\n  .map((word) => {\n    const parts = word.split('#')\n\n    if (parts.length <= 1) {\n      return parts[0]\n    }\n\n    return parts[1].slice(1, -1)\n  })\n  .join(' ')\n\nconst kri = (text) => text\n  .replace(/־/g, ' ')\n  .replace('#(פ)', '')\n  .split(' ')\n  .map((word) => {\n    const parts = word.split('#')\n\n    return parts[0]\n  })\n  .join(' ')\n  .replace(/[^א-ת\\s]/g, '')\n\nmodule.exports = ({text, annotated}) => annotated ? ketiv(text) : kri(text)\n\n\n//# sourceURL=webpack:///./src/text-filter.js?");
 
 /***/ })
-/******/ ]);
->>>>>>> 45376917
+
+/******/ });