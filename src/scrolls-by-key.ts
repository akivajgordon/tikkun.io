--- conflicted
+++ resolved
@@ -5,12 +5,8 @@
 import _holydays from './data/holydays.json'
 import parshiyot from './data/parshiyot.json'
 import _aliyotJSON from './data/aliyot.json'
-<<<<<<< HEAD
-import { Holyday, Scroll, Ref } from './ref'
-import { LineType } from './components/Page'
-=======
+import { LineType } from './components/Page.ts'
 import { Holyday, Scroll, Ref } from './ref.ts'
->>>>>>> f476c55c
 
 const holydays: Record<Holyday, { en: string; he: string; ref: Ref }> =
   _holydays
@@ -117,8 +113,8 @@
               const found = aliyahFinder.find(({ ref }) =>
                 verses.some(
                   ({ book: b, chapter: c, verse: v }) =>
-                    ref.b === b && ref.c === c && ref.v === v
-                )
+                    ref.b === b && ref.c === c && ref.v === v,
+                ),
               )
 
               return found?.he
@@ -170,21 +166,27 @@
 > = {
   torah: TorahScroll,
   esther: EstherScroll,
-  ...(Object.keys(holydays) as Holyday[]).reduce((result, holydayKey) => {
-    const HolydayScroll = {
-      new: ({ startingAtRef }: { startingAtRef: Ref }): ScrollType => {
-        return Scroll.new({
-          scroll: holydayKey,
-          loadJson: (n) => import(`./data/pages/${holydayKey}/${n}.json`),
-          makeTitle: () => holydays[holydayKey].he,
-          startingAtRef,
-          aliyahFinder: [holydays[holydayKey]],
-          aliyotByRef: aliyotJSON[holydayKey],
-        })
-      },
-    }
-    return { ...result, [holydayKey]: HolydayScroll }
-  }, {} as Record<Holyday, { new: ({ startingAtRef }: { startingAtRef: Ref }) => ScrollType }>),
+  ...(Object.keys(holydays) as Holyday[]).reduce(
+    (result, holydayKey) => {
+      const HolydayScroll = {
+        new: ({ startingAtRef }: { startingAtRef: Ref }): ScrollType => {
+          return Scroll.new({
+            scroll: holydayKey,
+            loadJson: (n) => import(`./data/pages/${holydayKey}/${n}.json`),
+            makeTitle: () => holydays[holydayKey].he,
+            startingAtRef,
+            aliyahFinder: [holydays[holydayKey]],
+            aliyotByRef: aliyotJSON[holydayKey],
+          })
+        },
+      }
+      return { ...result, [holydayKey]: HolydayScroll }
+    },
+    {} as Record<
+      Holyday,
+      { new: ({ startingAtRef }: { startingAtRef: Ref }) => ScrollType }
+    >,
+  ),
 }
 
 export default scrollsByKey